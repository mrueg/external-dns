--- conflicted
+++ resolved
@@ -373,11 +373,7 @@
 	log.Infof("Retrieving Alibaba Cloud DNS Domain Records")
 	var results []alidns.Record
 
-<<<<<<< HEAD
-	if (len(p.domainFilter.Filters) == 1 && p.domainFilter.Filters[0] == "") || len(p.domainFilter.Filters) == 0 {
-=======
 	if len(p.domainFilter.Filters) == 0 {
->>>>>>> d2dd32ab
 		domainNames, tmpErr := p.getDomainList()
 		if tmpErr != nil {
 			log.Errorf("AlibabaCloudProvider getDomainList error %v", tmpErr)
