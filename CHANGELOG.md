--- conflicted
+++ resolved
@@ -9,11 +9,8 @@
 - Fix: alibaba cloud keeping create record (#1682) @LXM
 - Update all container registry references to use k8s.gcr.io @seanmalloy
 - Provide available prometheus metrics in documentation @vinny-sabatini
-<<<<<<< HEAD
+- Fix index out of range when hostname has no dots (#1756) @chemasan
 - Oracle OCI provider: add support for instance principal authentication (#1700) @ericrrath
-=======
-- Fix index out of range when hostname has no dots (#1756) @chemasan
->>>>>>> 8381b4cc
 
 ## v0.7.3 - 2020-08-05
 
