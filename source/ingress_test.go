--- conflicted
+++ resolved
@@ -64,11 +64,8 @@
 		false,
 		false,
 		false,
-<<<<<<< HEAD
+		labels.Everything(),
 		[]string{},
-=======
-		labels.Everything(),
->>>>>>> 665ab3cf
 	)
 	suite.NoError(err, "should initialize ingress source")
 }
@@ -162,11 +159,8 @@
 				false,
 				false,
 				false,
-<<<<<<< HEAD
+				labels.Everything(),
 				ti.ingressClassNames,
-=======
-				labels.Everything(),
->>>>>>> 665ab3cf
 			)
 			if ti.expectError {
 				assert.Error(t, err)
@@ -381,11 +375,8 @@
 		ignoreHostnameAnnotation bool
 		ignoreIngressTLSSpec     bool
 		ignoreIngressRulesSpec   bool
-<<<<<<< HEAD
+		ingressLabelSelector     labels.Selector
 		ingressClassNames   []string
-=======
-		ingressLabelSelector     labels.Selector
->>>>>>> 665ab3cf
 	}{
 		{
 			title:           "no ingress",
@@ -1198,7 +1189,6 @@
 			},
 		},
 		{
-<<<<<<< HEAD
 			title:                  "ingressClassName filtering",
 			targetNamespace:        "",
 			ingressClassNames:      []string{"public", "dmz"},
@@ -1232,7 +1222,24 @@
 					annotations: map[string]string{
 						"kubernetes.io/ingress.class": "dmz",
 					},
-=======
+				},
+			},
+			expected: []*endpoint.Endpoint{
+				{
+					DNSName: "example.org",
+					Targets: endpoint.Targets{"1.2.3.4"},
+				},
+				{
+					DNSName: "dmz.example.org",
+					Targets: endpoint.Targets{"3.4.5.6"},
+				},
+				{
+					DNSName: "annodmz.example.org",
+					Targets: endpoint.Targets{"4.5.6.7"},
+				},
+			},
+                    },
+                    {
 			ingressLabelSelector: labels.SelectorFromSet(labels.Set{"app": "web-external"}),
 			title:                "ingress with matching labels",
 			targetNamespace:      "",
@@ -1243,25 +1250,11 @@
 					dnsnames:  []string{"example.org"},
 					ips:       []string{"8.8.8.8"},
 					labels:    map[string]string{"app": "web-external", "name": "reverse-proxy"},
->>>>>>> 665ab3cf
 				},
 			},
 			expected: []*endpoint.Endpoint{
 				{
 					DNSName: "example.org",
-<<<<<<< HEAD
-					Targets: endpoint.Targets{"1.2.3.4"},
-				},
-				{
-					DNSName: "dmz.example.org",
-					Targets: endpoint.Targets{"3.4.5.6"},
-				},
-				{
-					DNSName: "annodmz.example.org",
-					Targets: endpoint.Targets{"4.5.6.7"},
-				},
-			},
-=======
 					Targets: endpoint.Targets{"8.8.8.8"},
 				},
 			},
@@ -1280,7 +1273,6 @@
 				},
 			},
 			expected: []*endpoint.Endpoint{},
->>>>>>> 665ab3cf
 		},
 	} {
 		ti := ti
@@ -1307,11 +1299,8 @@
 				ti.ignoreHostnameAnnotation,
 				ti.ignoreIngressTLSSpec,
 				ti.ignoreIngressRulesSpec,
-<<<<<<< HEAD
+				ti.ingressLabelSelector,
 				ti.ingressClassNames,
-=======
-				ti.ingressLabelSelector,
->>>>>>> 665ab3cf
 			)
 			// Informer cache has all of the ingresses. Retrieve and validate their endpoints.
 			res, err := source.Endpoints(context.Background())
@@ -1327,7 +1316,6 @@
 
 // ingress specific helper functions
 type fakeIngress struct {
-<<<<<<< HEAD
 	dnsnames         []string
 	tlsdnsnames      [][]string
 	ips              []string
@@ -1335,17 +1323,8 @@
 	namespace        string
 	name             string
 	annotations      map[string]string
+	labels           map[string]string
 	ingressClassName string
-=======
-	dnsnames    []string
-	tlsdnsnames [][]string
-	ips         []string
-	hostnames   []string
-	namespace   string
-	name        string
-	annotations map[string]string
-	labels      map[string]string
->>>>>>> 665ab3cf
 }
 
 func (ing fakeIngress) Ingress() *networkv1.Ingress {
